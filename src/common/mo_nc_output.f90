--- conflicted
+++ resolved
@@ -20,12 +20,8 @@
 !> \ingroup f_common
 module mo_nc_output
 
-<<<<<<< HEAD
-  use mo_kind, only : i4, dp
+  use mo_kind, only : i4, dp, sp
   use mo_common_types, only: Grid
-=======
-  use mo_kind, only : i4, dp, sp
->>>>>>> 75f57800
   use mo_common_variables, only : project_details, setup_description, simulation_type, &
           Conventions, contact, mHM_details, history, dirOut, iFlag_cordinate_sys
   use mo_file, only : version
