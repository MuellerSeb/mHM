--- conflicted
+++ resolved
@@ -238,7 +238,6 @@
      call message( '  --------------' )
      call message( '      BASIN                    ', num2str(ii,'(I3)') )
      call message( '  --------------' )
-<<<<<<< HEAD
      call message('    Morphological directory:    ', trim(dirMorpho(ii) ))         
      call message('    Land cover directory:       ', trim(dirLCover(ii) ))          
      call message('    Discharge directory:        ', trim(dirGauges(ii)  ))          
@@ -254,14 +253,6 @@
        call message('    Net radiation directory:    ', trim(dirNetRadiation(ii) ))
      end select
      call message('    Output directory:           ', trim(dirOut(ii) ))        
-=======
-     call message('    Morphological directory:  ', trim(dirMorpho(ii) ))         
-     call message('    Land cover directory:     ', trim(dirLCover(ii) ))          
-     call message('    Discharge directory:      ', trim(dirGauges(ii)  ))          
-     call message('    Precipitation directory:  ', trim(dirPrecipitation(ii)  ))
-     call message('    Temperature directory:    ', trim(dirTemperature(ii)  ))   
-     call message('    PET directory:            ', trim(dirReferenceET(ii)  )) 
-     call message('    Output directory:         ', trim(dirOut(ii) ))        
      if (processMatrix(8,1) .GT. 0) then
         call message('    Evaluation gauge          ', 'ID')
         do jj = 1 , basin%nGauges(ii)
@@ -276,7 +267,6 @@
                 trim(adjustl(num2str(basin%InflowGaugeIdList(ii,jj)))))
         end do
      end if
->>>>>>> 0937f119
      call message('')
   end do
 
