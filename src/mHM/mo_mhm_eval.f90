!>       \file mo_mhm_eval.f90

!>       \brief Runs mhm with a specific parameter set and returns required variables, e.g. runoff.

!>       \details Runs mhm with a specific parameter set and returns required variables, e.g. runoff.

!>       \authors Juliane Mai, Rohini Kumar

!>       \date Feb 2013

! Modifications:

MODULE mo_mhm_eval

  USE mo_kind, ONLY : i4, dp

  IMPLICIT NONE

  PRIVATE

  PUBLIC :: mhm_eval

  ! ------------------------------------------------------------------

CONTAINS

  ! ------------------------------------------------------------------

  !    NAME
  !        mhm_eval

  !    PURPOSE
  !>       \brief Runs mhm with a specific parameter set and returns required variables, e.g. runoff.

  !>       \details Runs mhm with a specific parameter set and returns required variables, e.g. runoff.

  !    INTENT(IN)
  !>       \param[in] "real(dp), dimension(:) :: parameterset" a set of global parameter (gamma) to run mHM, DIMENSION
  !>       [no. of global_Parameters]

  !    INTENT(OUT), OPTIONAL
  !>       \param[out] "real(dp), dimension(:, :), optional :: runoff"        returns runoff time series, DIMENSION
  !>       [nTimeSteps, nGaugesTotal]
  !>       \param[out] "real(dp), dimension(:, :), optional :: sm_opti"       returns soil moisture time series for all
  !>       grid cells (of multiple basins concatenated),DIMENSION [nCells, nTimeSteps]
  !>       \param[out] "real(dp), dimension(:, :), optional :: basin_avg_tws" returns basin averaged total water storage
  !>       time series, DIMENSION [nTimeSteps, nBasins]
  !>       \param[out] "real(dp), dimension(:, :), optional :: neutrons_opti" dim1=ncells, dim2=time
  !>       \param[out] "real(dp), dimension(:, :), optional :: et_opti"       returns evapotranspiration time series for
  !>       all grid cells (of multiple basins concatenated),DIMENSION [nCells, nTimeSteps]

  !    HISTORY
  !>       \authors Juliane Mai, Rohini Kumar

  !>       \date Feb 2013

  ! Modifications:
  ! R. Kumar             Jun 2013 - restart_flag_states_read is passed to mhm call for the soil moisture initalisation
  ! R. Kumar             Jun 2013 - frac_sealed_city_area is added
  ! R. Kumar & S. Thober Aug 2013 - code change to incorporate output timestep during writing of the netcdf file
  ! R. Kumar             Aug 2013 - added iFlag_LAI_data_format to handle LAI options, and changed within the code made accordingly
  ! R. Kumar, J. Mai     Sep 2013 - Splitting allocation and initialization of arrays
  ! R. Kumar             Nov 2013 - update intent variables in documentation
  ! L. Samaniego         Nov 2013 - relational statements == to .eq., etc.
  ! M. Zink              Feb 2014 - added PET calculation: Hargreaves-Samani (Process 5)
  ! M. Zink              Mar 2014 - added inflow from upstream areas
  ! Stephan Thober       Jun 2014 - added chunk read for meteorological input
  ! Stephan Thober       Jun 2014 - updated flag for read_restart
  ! M. Cuntz & J. Mai    Nov 2014 - LAI input from daily, monthly or yearly files
  ! Matthias Zink        Dec 2014 - adopted inflow gauges to ignore headwater cells
  ! Stephan Thober       Aug 2015 - moved writing of daily discharge to mo_write_routing, included routing related variables from mRM
  ! David Schaefer       Aug 2015 - changed to new netcdf-writing scheme
  ! Stephan Thober       Sep 2015 - updated mrm_routing call
  ! O. Rakovec, R. Kumar Oct 2015 - added optional output for basin averaged TWS
  ! Rohini Kumar         Mar 2016 - changes for handling multiple soil database options
  ! Stephan Thober       Nov 2016 - added two options for routing
  ! Rohini Kuamr         Dec  2016 - option to handle monthly mean gridded fields of LAI
  ! Stephan Thober       Jan 2017 - added prescribed weights for tavg and pet
  ! Zink M. Demirel C.   Mar 2017 - Added Jarvis soil water stress function at SM process(3)
  ! Robert Schweppe      Dec 2017 - extracted call to mpr from inside mhm
  ! Robert Schweppe      Jun 2018 - refactoring and reformatting

  SUBROUTINE mhm_eval(parameterset, runoff, sm_opti, basin_avg_tws, neutrons_opti, et_opti)

    use mo_common_constants, only : nodata_dp
    use mo_common_mHM_mRM_variables, only : LCyearId, dirRestartIn, nTstepDay, optimize, readPer, read_restart, simPer, timeStep, &
                                            warmingDays
    use mo_common_variables, only : level1, nBasins, processMatrix
    use mo_global_variables, only : L1_Throughfall, L1_aETCanopy, L1_aETSealed, L1_aETSoil, &
                                    L1_absvappress, L1_baseflow, L1_fastRunoff, L1_infilSoil, L1_inter, L1_melt, &
                                    L1_netrad, L1_neutrons, L1_percol, L1_pet, L1_pet_calc, L1_pet_weights, L1_pre, &
                                    L1_preEffect, L1_pre_weights, L1_rain, L1_runoffSeal, L1_satSTW, L1_sealSTW, &
                                    L1_slowRunoff, L1_snow, L1_snowPack, L1_soilMoist, L1_temp, L1_temp_weights, L1_tmax, &
                                    L1_tmin, L1_total_runoff, L1_unsatSTW, L1_windspeed, basin_avg_TWS_sim, evap_coeff, &
                                    fday_pet, fday_prec, fday_temp, fnight_pet, fnight_prec, fnight_temp, &
                                    nSoilHorizons_sm_input, nTimeSteps_L1_et, nTimeSteps_L1_neutrons, nTimeSteps_L1_sm, &
                                    neutron_integral_AFast, outputFlxState, read_meteo_weights, timeStep_et_input, &
                                    timeStep_model_inputs, timeStep_model_outputs, timeStep_sm_input
    use mo_init_states, only : variables_default_init
    use mo_julian, only : caldat, julday
    use mo_message, only : message
    use mo_meteo_forcings, only : prepare_meteo_forcings_data
    use mo_mhm, only : mhm
    use mo_mpr_eval, only : mpr_eval
    use mo_mpr_global_variables, only : HorizonDepth_mHM, &
                                        L1_HarSamCoeff, L1_PrieTayAlpha, L1_aeroResist, L1_alpha, L1_degDay, &
                                        L1_degDayInc, L1_degDayMax, L1_degDayNoPre, L1_fAsp, L1_fRoots, L1_fSealed, &
                                        L1_jarvis_thresh_c1, L1_kBaseFlow, L1_kPerco, L1_kSlowFlow, L1_karstLoss, &
                                        L1_kfastFlow, L1_maxInter, L1_petLAIcorFactor, L1_sealedThresh, L1_soilMoistExp, &
                                        L1_soilMoistFC, L1_soilMoistSat, L1_surfResist, L1_tempThresh, L1_unsatThresh, &
                                        L1_wiltingPoint, nSoilHorizons_mHM, timeStep_LAI_input
    use mo_restart, only : read_restart_states
    use mo_write_fluxes_states, only : OutputDataset
#ifdef MRM2MHM
    use mo_common_constants, only : HourSecs
    use mo_common_mHM_mRM_variables, only : resolutionRouting
    use mo_common_variables, only : resolutionHydrology
    use mo_mrm_global_variables, only : InflowGauge, L11_C1, L11_C2, &
                                        L11_L1_Id, L11_TSrout, L11_fromN, L11_length, L11_nLinkFracFPimp, L11_nOutlets, &
                                        L11_netPerm, L11_qMod, L11_qOUT, L11_qTIN, L11_qTR, L11_slope, L11_toN, &
                                        L1_L11_Id, basin_mrm, level11, mRM_runoff, outputFlxState_mrm, &
<<<<<<< HEAD
                                        timeStep_model_outputs_mrm
    use mo_mrm_init, only : variables_default_init_routing
    use mo_mrm_mpr, only : mrm_update_param
=======
                                        timeStep_model_outputs_mrm, gw_coupling, L0_river_head_mon_sum
    use mo_mrm_init, only : mrm_update_param, variables_default_init_routing
>>>>>>> f644a443
    use mo_mrm_restart, only : mrm_read_restart_states
    use mo_mrm_routing, only : mrm_routing
    use mo_mrm_write, only : mrm_write_output_fluxes!, mrm_write_output_river_head
    use mo_utils, only : ge
    use mo_mrm_river_head, only: calc_river_head, avg_and_write_timestep
#endif
#ifdef pgiFortran154
    use mo_write_fluxes_states, only : newOutputDataset
#endif

    implicit none

    ! a set of global parameter (gamma) to run mHM, DIMENSION [no. of global_Parameters]
    real(dp), dimension(:), intent(in) :: parameterset

    ! returns runoff time series, DIMENSION [nTimeSteps, nGaugesTotal]
    real(dp), dimension(:, :), allocatable, optional, intent(out) :: runoff

    ! returns soil moisture time series for all grid cells (of multiple basins concatenated),DIMENSION [nCells,
    ! nTimeSteps]
    real(dp), dimension(:, :), allocatable, optional, intent(out) :: sm_opti

    ! returns basin averaged total water storage time series, DIMENSION [nTimeSteps, nBasins]
    real(dp), dimension(:, :), allocatable, optional, intent(out) :: basin_avg_tws

    ! dim1=ncells, dim2=time
    real(dp), dimension(:, :), allocatable, optional, intent(out) :: neutrons_opti

    ! returns evapotranspiration time series for all grid cells (of multiple basins concatenated),DIMENSION [nCells,
    ! nTimeSteps]
    real(dp), dimension(:, :), allocatable, optional, intent(out) :: et_opti

    ! for writing netcdf file
    integer(i4) :: tIndex_out

    real(dp), dimension(size(L1_fSealed, 1), size(L1_fSealed, 2), size(L1_fSealed, 3)) :: L1_fNotSealed

    type(OutputDataset) :: nc

    integer(i4) :: nTimeSteps

    ! Counters
    integer(i4) :: iBasin, tt

    ! No. of cells at level 1 for current basin
    integer(i4) :: nCells

    ! start and end index at level 1 for current basin
    integer(i4) :: s1, e1

    ! meteorological time step for process 5 (PET)
    integer(i4), dimension(6) :: iMeteo_p5

    ! process 5: start and end index of vectors
    ! index 1: pet
    ! index 2: tmin
    ! index 3: tmax
    ! index 4: netrad
    ! index 5: absolute vapour pressure
    ! index 6: windspeed
    integer(i4), dimension(6) :: s_p5, e_p5

    integer(i4) :: s_meteo, e_meteo

    logical, dimension(:, :), pointer :: mask1

    integer(i4) :: day, month, year, hour, prev_day, prev_month, prev_year

    integer(i4) :: iMeteoTS

    integer(i4) :: iLAI

    integer(i4) :: yId

    real(dp) :: newTime

    ! flags for stepping into new period
    logical :: is_new_day, is_new_month, is_new_year

    ! for averaging output
    integer(i4) :: average_counter

    ! if true write out netcdf files
    logical :: writeout

    ! write out time step
    integer(i4) :: writeout_counter

#ifdef MRM2MHM
    integer(i4) :: jj

    ! discharge timestep
    integer(i4) :: iDischargeTS

    ! start and end index at L11
    integer(i4) :: s11, e11

    ! factor between routing and hydrological modelling resolution
    real(dp) :: tsRoutFactor

    ! factor between routing and hydrological modelling resolution (dummy)
    real(dp) :: tsRoutFactorIn

    ! timestep of runoff to rout [h]
    ! - identical to timestep of input if
    ! tsRoutFactor is less than 1
    ! - tsRoutFactor * timestep if
    ! tsRoutFactor is greater than 1
    integer(i4) :: timestep_rout

    ! Runoff that is input for routing
    real(dp), allocatable, dimension(:) :: RunToRout

    ! inflowing discharge
    real(dp), allocatable, dimension(:) :: InflowDischarge

    logical, pointer, dimension(:, :) :: mask11

    ! flag for performing routing
    logical :: do_rout

#endif
    integer(i4) :: gg

    ! field of TWS
    real(dp), dimension(:), allocatable :: TWS_field

    real(dp) :: area_basin


    !----------------------------------------------------------
    ! Check optionals and initialize
    !----------------------------------------------------------
    if (present(runoff)) then
      if (processMatrix(8, 1) .eq. 0) then
        call message("***ERROR: runoff can not be produced, since routing process is off in Process Matrix")
        stop
      end if
    end if
    ! soil moisture optimization
    !--------------------------
    if (present(sm_opti)) then
      !                ! total No of cells, No of timesteps
      !                ! of all basins    , in soil moist input
      allocate(sm_opti(size(L1_pre, dim = 1), nTimeSteps_L1_sm))
      sm_opti(:, :) = 0.0_dp ! has to be intialized with zero because later summation
    end if
    ! neutrons optimization
    !--------------------------
    if (present(neutrons_opti)) then
      !                ! total No of cells, No of timesteps
      !                ! of all basins    , in neutrons input
      allocate(neutrons_opti(size(L1_pre, dim = 1), nTimeSteps_L1_neutrons))
      neutrons_opti(:, :) = 0.0_dp ! has to be intialized with zero because later summation
    end if
    ! evapotranspiration optimization
    !--------------------------
    if (present(et_opti)) then
      !                ! total No of cells, No of timesteps
      !                ! of all basins    , in evapotranspiration input
      allocate(et_opti(size(L1_pre, dim = 1), nTimeSteps_L1_et))
      et_opti(:, :) = 0.0_dp ! has to be intialized with zero because later summation
    end if
    ! add other optionals...

    !-------------------------------------------------------------------
    ! All variables had been allocated to the required
    ! space before this point (see, mo_startup: initialise) and initialised
    !-------------------------------------------------------------------
    if (.NOT. read_restart) then
      ! as default values,
      ! all cells for all modeled basins are simultenously initalized ONLY ONCE
      call variables_default_init()
      call mpr_eval(parameterset)

#ifdef MRM2MHM
       if (processMatrix(8, 1) .gt. 0) then
        !-------------------------------------------
        ! L11 ROUTING STATE VARIABLES, FLUXES AND
        !             PARAMETERS
        !-------------------------------------------
        call variables_default_init_routing()
      end if
#endif
    else
      do iBasin = 1, nBasins
        ! this reads the eff. parameters and optionally the states and fluxes
        call read_restart_states(iBasin, dirRestartIn(iBasin))
      end do
    end if

#ifdef MRM2MHM
    if (processMatrix(8, 1) .gt. 0) then
      ! ----------------------------------------
      ! initialize factor between routing resolution and hydrologic model resolution
      ! ----------------------------------------
      tsRoutFactor = 1_i4
      allocate(InflowDischarge(size(InflowGauge%Q, dim = 2)))
      InflowDischarge = 0._dp
    end if
#endif

    L1_fNotSealed = 1.0_dp - L1_fSealed
    !----------------------------------------
    ! loop over basins
    !----------------------------------------
    do iBasin = 1, nBasins

      ! get basin information
      nCells = level1(iBasin)%nCells
      mask1 => level1(iBasin)%mask
      s1 = level1(iBasin)%iStart
      e1 = level1(iBasin)%iEnd

#ifdef MRM2MHM
       if (processMatrix(8, 1) .gt. 0) then
        ! read states from restart
        if (read_restart) call mrm_read_restart_states(iBasin, dirRestartIn(iBasin))
        !
        ! get basin information at L11 and L110 if routing is activated
        s11 = level11(iBasin)%iStart
        e11 = level11(iBasin)%iEnd
        mask11 => level11(iBasin)%mask

        ! initialize routing parameters (has to be called for routing option 2)
        if ((processMatrix(8, 1) .eq. 2) .or. (processMatrix(8, 1) .eq. 3)) &
            call mrm_update_param(iBasin, parameterset(processMatrix(8, 3) - processMatrix(8, 2) + 1 : processMatrix(8, 3)))
        ! initialize variable for runoff for routing
        allocate(RunToRout(e1 - s1 + 1))
        RunToRout = 0._dp
      end if
#endif

      ! allocate space for local tws field
      if (present(basin_avg_tws)) then
        allocate(TWS_field(s1 : e1))
        TWS_field(s1 : e1) = nodata_dp
      end if

      ! calculate NtimeSteps for this basin
      nTimeSteps = (simPer(iBasin)%julEnd - simPer(iBasin)%julStart + 1) * nTstepDay

      ! reinitialize time counter for LCover and MPR
      ! -0.5 is due to the fact that dec2date routine
      !   changes the day at 12:00 in NOON
      ! Whereas mHM needs day change at 00:00 h
      ! initialize the julian day as real
      newTime = real(simPer(iBasin)%julStart, dp)
      ! initialize the date
      call caldat(int(newTime), yy = year, mm = month, dd = day)
      ! initialize flags for period changes, they are true for first time step
      is_new_day = .true.
      is_new_month = .true.
      is_new_year = .true.

      ! initialize arrays and counters
      yId = LCyearId(year, iBasin)
      average_counter = 0
      writeout_counter = 0
      hour = -timestep
      iLAI = 0

      ! Loop over time
      do tt = 1, nTimeSteps
        ! time increment is done right after call to mrm (and initially before looping)
        if (timeStep_model_inputs(iBasin) .eq. 0_i4) then
          ! whole meteorology is already read

          ! set start and end of meteo position
          s_meteo = s1
          e_meteo = e1
          ! time step for meteorological variable (daily values)
          iMeteoTS = ceiling(real(tt, dp) / real(nTstepDay, dp))
        else
          ! read chunk of meteorological forcings data (reading, upscaling/downscaling)
          call prepare_meteo_forcings_data(iBasin, tt)
          ! set start and end of meteo position
          s_meteo = 1
          e_meteo = e1 - s1 + 1
          ! time step for meteorological variable (daily values)
          iMeteoTS = ceiling(real(tt, dp) / real(nTstepDay, dp)) &
                  - (readPer%julStart - simPer(iBasin)%julStart)
        end if

        ! preapare vector length specifications depending on the process case
        ! process 5 - PET
        select case (processMatrix(5, 1))
          !      (/pet,        tmax,    tmin,  netrad, absVapP,windspeed/)
        case(-1 : 0) ! PET is input
          s_p5 = (/s_meteo, 1, 1, 1, 1, 1/)
          e_p5 = (/e_meteo, 1, 1, 1, 1, 1/)
        case(1) ! Hargreaves-Samani
          s_p5 = (/s_meteo, s_meteo, s_meteo, 1, 1, 1/)
          e_p5 = (/e_meteo, e_meteo, e_meteo, 1, 1, 1/)
        case(2) ! Priestely-Taylor
          s_p5 = (/s_meteo, 1, 1, s_meteo, 1, 1/)
          e_p5 = (/e_meteo, 1, 1, e_meteo, 1, 1/)
        case(3) ! Penman-Monteith
          s_p5 = (/s_meteo, 1, 1, s_meteo, s_meteo, s_meteo/)
          e_p5 = (/e_meteo, 1, 1, e_meteo, e_meteo, e_meteo/)
        end select

        ! customize iMeteoTS for process 5 - PET
        select case (processMatrix(5, 1))
          !              (/     pet,     tmin,     tmax,   netrad,  absVapP,windspeed /)
        case(-1 : 0) ! PET is input
          iMeteo_p5 = (/iMeteoTS, 1, 1, 1, 1, 1 /)
        case(1) ! Hargreaves-Samani
          iMeteo_p5 = (/iMeteoTS, iMeteoTS, iMeteoTS, 1, 1, 1 /)
        case(2) ! Priestely-Taylor
          iMeteo_p5 = (/iMeteoTS, 1, 1, iMeteoTS, 1, 1 /)
        case(3) ! Penman-Monteith
          iMeteo_p5 = (/iMeteoTS, 1, 1, iMeteoTS, iMeteoTS, iMeteoTS /)
        end select

        select case (timeStep_LAI_input)
        case(0 : 1) ! long term mean monthly gridded fields or LUT-based values
          iLAI = month
        case(-1) ! daily timestep
          if (is_new_day) then
            iLAI = iLAI + 1
          end if
        case(-2) ! monthly timestep
          if (is_new_month) then
            iLAI = iLAI + 1
          end if
        case(-3) ! yearly timestep
          if (is_new_year) then
            iLAI = iLAI + 1
          end if
        end select

        ! -------------------------------------------------------------------------
        ! ARGUMENT LIST KEY FOR mHM
        ! -------------------------------------------------------------------------
        !  C    CONFIGURATION
        !  F    FORCING DATA L2
        !  Q    INFLOW FROM UPSTREAM AREAS
        !  L0   MORPHOLOGIC DATA L0
        !  L1   MORPHOLOGIC DATA L1
        !  L11  MORPHOLOGIC DATA L11
        !  P    GLOBAL PARAMETERS
        !  E    EFFECTIVE PARAMETER FIELDS (L1, L11 levels)
        !  S    STATE VARIABLES L1
        !  X    FLUXES (L1, L11 levels)
        ! --------------------------------------------------------------------------
        call mhm(read_restart, & ! IN C
                tt, newTime - 0.5_dp, processMatrix, HorizonDepth_mHM, & ! IN C
                nCells, nSoilHorizons_mHM, real(nTstepDay, dp), & ! IN C
                neutron_integral_AFast, & ! IN C
                parameterset, & ! IN
                pack(level1(iBasin)%y, level1(iBasin)%mask), & ! IN L1
                evap_coeff, fday_prec, fnight_prec, fday_pet, fnight_pet, & ! IN F
                fday_temp, fnight_temp, & ! IN F
                L1_temp_weights(s1 : e1, :, :), & ! IN F
                L1_pet_weights(s1 : e1, :, :), & ! IN F
                L1_pre_weights(s1 : e1, :, :), & ! IN F
                read_meteo_weights, & ! IN F
                L1_pet(s_p5(1) : e_p5(1), iMeteo_p5(1)), & ! INOUT F:PET
                L1_tmin(s_p5(2) : e_p5(2), iMeteo_p5(2)), & ! IN F:PET
                L1_tmax(s_p5(3) : e_p5(3), iMeteo_p5(3)), & ! IN F:PET
                L1_netrad(s_p5(4) : e_p5(4), iMeteo_p5(4)), & ! IN F:PET
                L1_absvappress(s_p5(5) : e_p5(5), iMeteo_p5(5)), & ! IN F:PET
                L1_windspeed(s_p5(6) : e_p5(6), iMeteo_p5(6)), & ! IN F:PET
                L1_pre(s_meteo : e_meteo, iMeteoTS), & ! IN F:Pre
                L1_temp(s_meteo : e_meteo, iMeteoTS), & ! IN F:Temp
                L1_fSealed(s1 : e1, 1, yId), & ! INOUT L1
                L1_inter(s1 : e1), L1_snowPack(s1 : e1), L1_sealSTW(s1 : e1), & ! INOUT S
                L1_soilMoist(s1 : e1, :), L1_unsatSTW(s1 : e1), L1_satSTW(s1 : e1), & ! INOUT S
                L1_neutrons(s1 : e1), & ! INOUT S
                L1_pet_calc(s1 : e1), & ! INOUT X
                L1_aETSoil(s1 : e1, :), L1_aETCanopy(s1 : e1), L1_aETSealed(s1 : e1), & ! INOUT X
                L1_baseflow(s1 : e1), L1_infilSoil(s1 : e1, :), L1_fastRunoff(s1 : e1), & ! INOUT X
                L1_melt(s1 : e1), L1_percol(s1 : e1), L1_preEffect(s1 : e1), L1_rain(s1 : e1), & ! INOUT X
                L1_runoffSeal(s1 : e1), L1_slowRunoff(s1 : e1), L1_snow(s1 : e1), & ! INOUT X
                L1_Throughfall(s1 : e1), L1_total_runoff(s1 : e1), & ! INOUT X
                L1_alpha(s1 : e1, 1, 1), L1_degDayInc(s1 : e1, 1, yId), L1_degDayMax(s1 : e1, 1, yId), & ! INOUT E1
                L1_degDayNoPre(s1 : e1, 1, yId), L1_degDay(s1 : e1, 1, 1), L1_fAsp(s1 : e1, 1, 1), & ! INOUT E1
                L1_petLAIcorFactor(s1 : e1, iLAI, yId), L1_HarSamCoeff(s1 : e1, 1, 1), & ! INOUT E1
                L1_PrieTayAlpha(s1 : e1, iLAI, 1), L1_aeroResist(s1 : e1, iLAI, yId), & ! INOUT E1
                L1_surfResist(s1 : e1, iLAI, 1), L1_fRoots(s1 : e1, :, yId), & ! INOUT E1
                L1_maxInter(s1 : e1, iLAI, 1), L1_karstLoss(s1 : e1, 1, 1), & ! INOUT E1
                L1_kFastFlow(s1 : e1, 1, yId), L1_kSlowFlow(s1 : e1, 1, 1), & ! INOUT E1
                L1_kBaseFlow(s1 : e1, 1, 1), L1_kPerco(s1 : e1, 1, 1), & ! INOUT E1
                L1_soilMoistFC(s1 : e1, :, yId), L1_soilMoistSat(s1 : e1, :, yId), & ! INOUT E1
                L1_soilMoistExp(s1 : e1, :, yId), L1_jarvis_thresh_c1(s1 : e1, 1, 1), & ! INOUT E1
                L1_tempThresh(s1 : e1, 1, yId), L1_unsatThresh(s1 : e1, 1, 1), & ! INOUT E1
                L1_sealedThresh(s1 : e1, 1, 1), & ! INOUT E1
                L1_wiltingPoint(s1 : e1, :, yId)) ! INOUT E1

        ! call mRM routing
#ifdef MRM2MHM
        if (processMatrix(8, 1) .gt. 0) then
          ! set discharge timestep
          iDischargeTS = ceiling(real(tt, dp) / real(nTstepDay, dp))
          ! set input variables for routing
          if (processMatrix(8, 1) .eq. 1) then
            ! >>>
            ! >>> original Muskingum routing, executed every time
            ! >>>
            do_rout = .True.
            tsRoutFactorIn = 1._dp
            timestep_rout = timestep
            RunToRout = L1_total_runoff(s1 : e1) ! runoff [mm TST-1] mm per timestep
            InflowDischarge = InflowGauge%Q(iDischargeTS, :) ! inflow discharge in [m3 s-1]
            timestep_rout = timestep
            !
          else if ((processMatrix(8, 1) .eq. 2) .or. &
                   (processMatrix(8, 1) .eq. 3)) then
            ! >>>
            ! >>> adaptive timestep
            ! >>>
            do_rout = .False.
            ! calculate factor
            tsRoutFactor = L11_tsRout(iBasin) / (timestep * HourSecs)
            ! print *, 'routing factor: ', tsRoutFactor
            ! prepare routing call
            if (tsRoutFactor .lt. 1._dp) then
              ! ----------------------------------------------------------------
              ! routing timesteps are shorter than hydrologic time steps
              ! ----------------------------------------------------------------
              ! set all input variables
              tsRoutFactorIn = tsRoutFactor
              RunToRout = L1_total_runoff(s1 : e1) ! runoff [mm TST-1] mm per timestep
              InflowDischarge = InflowGauge%Q(iDischargeTS, :) ! inflow discharge in [m3 s-1]
              timestep_rout = timestep
              do_rout = .True.
            else
              ! ----------------------------------------------------------------
              ! routing timesteps are longer than hydrologic time steps
              ! ----------------------------------------------------------------
              ! set all input variables
              tsRoutFactorIn = tsRoutFactor
              RunToRout = RunToRout + L1_total_runoff(s1 : e1)
              InflowDischarge = InflowDischarge + InflowGauge%Q(iDischargeTS, :)
              ! reset tsRoutFactorIn if last period did not cover full period
              if ((tt .eq. nTimeSteps) .and. (mod(tt, nint(tsRoutFactorIn)) .ne. 0_i4)) &
                      tsRoutFactorIn = mod(tt, nint(tsRoutFactorIn))
              if ((mod(tt, nint(tsRoutFactorIn)) .eq. 0_i4) .or. (tt .eq. nTimeSteps)) then
                InflowDischarge = InflowDischarge / tsRoutFactorIn
                timestep_rout = timestep * nint(tsRoutFactor, i4)
                do_rout = .True.
              end if
            end if
          end if
          ! -------------------------------------------------------------------
          ! execute routing
          ! -------------------------------------------------------------------
          if (do_rout) call mRM_routing(&
                  ! general INPUT variables
                  read_restart, &
                  processMatrix(8, 1), & ! parse process Case to be used
                  parameterset(processMatrix(8, 3) - processMatrix(8, 2) + 1 : processMatrix(8, 3)), & ! routing par.
                  RunToRout, & ! runoff [mm TST-1] mm per timestep old: L1_total_runoff_in(s1:e1, tt), &
                  level1(iBasin)%CellArea * 1.E-6_dp, &
                  L1_L11_Id(s1 : e1), &
                  level11(iBasin)%CellArea * 1.E-6_dp, &
                  L11_L1_Id(s11 : e11), &
                  L11_netPerm(s11 : e11), & ! routing order at L11
                  L11_fromN(s11 : e11), & ! link source at L11
                  L11_toN(s11 : e11), & ! link target at L11
                  L11_nOutlets(iBasin), & ! number of outlets
                  timestep_rout, & ! timestep of runoff to rout [h]
                  tsRoutFactorIn, & ! simulate timestep in [h]
                  level11(iBasin)%nCells, & ! number of Nodes
                  basin_mrm(iBasin)%nInflowGauges, &
                  basin_mrm(iBasin)%InflowGaugeIndexList(:), &
                  basin_mrm(iBasin)%InflowGaugeHeadwater(:), &
                  basin_mrm(iBasin)%InflowGaugeNodeList(:), &
                  InflowDischarge, &
                  basin_mrm(iBasin)%nGauges, &
                  basin_mrm(iBasin)%gaugeIndexList(:), &
                  basin_mrm(iBasin)%gaugeNodeList(:), &
                  ge(resolutionRouting(iBasin), resolutionHydrology(iBasin)), &
                  ! original routing specific input variables
                  L11_length(s11 : e11 - 1), & ! link length
                  L11_slope(s11 : e11 - 1), &
                  L11_nLinkFracFPimp(s11 : e11, yID), & ! fraction of impervious layer at L11 scale
                  ! general INPUT/OUTPUT variables
                  L11_C1(s11 : e11), & ! first muskingum parameter
                  L11_C2(s11 : e11), & ! second muskigum parameter
                  L11_qOUT(s11 : e11), & ! routed runoff flowing out of L11 cell
                  L11_qTIN(s11 : e11, :), & ! inflow water into the reach at L11
                  L11_qTR(s11 : e11, :), & !
                  L11_qMod(s11 : e11), &
                  mRM_runoff(tt, :) &
                  )
            ! -------------------------------------------------------------------
            ! groundwater coupling
            ! -------------------------------------------------------------------
            if (gw_coupling) then
                call calc_river_head(iBasin, L11_Qmod, L0_river_head_mon_sum)
                if (is_new_month .and. tt > 1) then
                    call avg_and_write_timestep(iBasin, tt, L0_river_head_mon_sum)
                end if
            end if
            ! -------------------------------------------------------------------
            ! reset variables
            ! -------------------------------------------------------------------
            if (processMatrix(8, 1) .eq. 1) then
              ! reset Input variables
              InflowDischarge = 0._dp
              RunToRout = 0._dp
            else if ((processMatrix(8, 1) .eq. 2) .or. (processMatrix(8, 1) .eq. 3)) then
              if ((.not. (tsRoutFactorIn .lt. 1._dp)) .and. do_rout) then
                do jj = 1, nint(tsRoutFactorIn)
                  mRM_runoff(tt - jj + 1, :) = mRM_runoff(tt, :)
                end do
                ! reset Input variables
                InflowDischarge = 0._dp
                RunToRout = 0._dp
              end if
            end if
          end if
#endif

        ! prepare the date and time information for next iteration step...
        ! TODO: turn datetime information into type with procedure "increment"
        ! set the current year as previous
        prev_day = day
        prev_month = month
        prev_year = year
        ! set the flags to false
        is_new_day = .false.
        is_new_month = .false.
        is_new_year = .false.

        ! increment of timestep
        hour = mod(hour + timestep, 24)
        newTime = julday(day, month, year) + real(hour + timestep, dp) / 24._dp
        ! calculate new year, month and day
        call caldat(int(newTime), yy = year, mm = month, dd = day)
        ! update the flags
        if (prev_day .ne. day) is_new_day = .true.
        if (prev_month .ne. month) is_new_month = .true.
        if (prev_year .ne. year) is_new_year = .true.

        if (.not. optimize) then
#ifdef MRM2MHM
          if (any(outputFlxState_mrm)) then
            call mrm_write_output_fluxes(&
                  ! basin id
                  iBasin, &
                  ! nCells in basin
                  level11(iBasin)%nCells, &
                  ! output specification
                  timeStep_model_outputs_mrm, &
                  ! time specification
                  warmingDays(iBasin), newTime, nTimeSteps, nTstepDay, &
                  tt, &
                  ! parse previous date to mRM writer
                  prev_day, prev_month, prev_year, &
                  timestep, &
                  ! mask specification
                  mask11, &
                  ! output variables
                  L11_qmod(s11 : e11))
                if(gw_coupling) then
                    !call mrm_write_output_river_head( &
                    !     ! basin id
                    !     ii, &
                    !     ! output specification
                    !     timeStep_model_outputs_mrm, &
                    !     ! time specification
                    !     warmingDays_mrm(ii), newTime, nTimeSteps, nTStepDay, &
                    !     tt, &
                    !     ! parse previous date to mRM writer
                    !     day_counter, month_counter, year_counter, &
                    !     timestep, &
                    !     ! mask specification
                    !     mask0, &
                    !     ! output variables
                    !     L0_river_head(s11:e11))
                end if
        end if
#endif

        ! output only for evaluation period
        tIndex_out = (tt - warmingDays(iBasin) * nTstepDay) ! tt if write out of warming period

        if ((any(outputFlxState)) .and. (tIndex_out .gt. 0_i4)) then

          average_counter = average_counter + 1

          if (tIndex_out .EQ. 1) then
#ifdef pgiFortran154
            nc = newOutputDataset(iBasin, mask1, level1(iBasin)%nCells)
#else
            nc = OutputDataset(iBasin, mask1, level1(iBasin)%nCells)
#endif
          end if

          call nc%updateDataset(&
                  s1, &
                  e1, &
                  L1_fSealed(:, 1, yId), &
                  L1_fNotSealed(:, 1, yId), &
                  L1_inter, &
                  L1_snowPack, &
                  L1_soilMoist, &
                  L1_soilMoistSat(:, :, yId), &
                  L1_sealSTW, &
                  L1_unsatSTW, &
                  L1_satSTW, &
                  L1_neutrons, &
                  L1_pet_calc, &
                  L1_aETSoil, &
                  L1_aETCanopy, &
                  L1_aETSealed, &
                  L1_total_runoff, &
                  L1_runoffSeal, &
                  L1_fastRunoff, &
                  L1_slowRunoff, &
                  L1_baseflow, &
                  L1_percol, &
                  L1_infilSoil, &
                  L1_preEffect      &
                  )

          ! write data
          writeout = .false.
          if (timeStep_model_outputs .gt. 0) then
            if ((mod(tIndex_out, timeStep_model_outputs) .eq. 0) .or. (tt .eq. nTimeSteps)) writeout = .true.
          else
            select case(timeStep_model_outputs)
            case(0) ! only at last time step
              if (tt .eq. nTimeSteps) writeout = .true.
            case(-1) ! daily
              if (((tIndex_out .gt. 1) .and. is_new_day) .or. (tt .eq. nTimeSteps))     writeout = .true.
            case(-2) ! monthly
              if (((tIndex_out .gt. 1) .and. is_new_month) .or. (tt .eq. nTimeSteps)) writeout = .true.
            case(-3) ! yearly
              if (((tIndex_out .gt. 1) .and. is_new_year) .or. (tt .eq. nTimeSteps))   writeout = .true.
            case default ! no output at all

            end select
          end if

          if (writeout) then
            call nc%writeTimestep(tIndex_out * timestep - 1)
          end if

          if(tt .eq. nTimeSteps) then
            call nc%close()
          end if

        end if
        end if ! <-- if (.not. optimize)

        !----------------------------------------------------------------------
        ! FOR SOIL MOISTURE
        ! NOTE:: modeled soil moisture is averaged according to input time step
        !        soil moisture (timeStep_sm_input)
        !----------------------------------------------------------------------
        if (present(sm_opti)) then
          if (tt .EQ. 1) writeout_counter = 1
          ! only for evaluation period - ignore warming days
          if ((tt - warmingDays(iBasin) * nTstepDay) .GT. 0) then
            ! decide for daily, monthly or yearly aggregation
            select case(timeStep_sm_input)
            case(-1) ! daily
              if (is_new_day)   then
                sm_opti(s1 : e1, writeout_counter) = sm_opti(s1 : e1, writeout_counter) / real(average_counter, dp)
                writeout_counter = writeout_counter + 1
                average_counter = 0
              end if
            case(-2) ! monthly
              if (is_new_month) then
                sm_opti(s1 : e1, writeout_counter) = sm_opti(s1 : e1, writeout_counter) / real(average_counter, dp)
                writeout_counter = writeout_counter + 1
                average_counter = 0
              end if
            case(-3) ! yearly
              if (is_new_year)  then
                sm_opti(s1 : e1, writeout_counter) = sm_opti(s1 : e1, writeout_counter) / real(average_counter, dp)
                writeout_counter = writeout_counter + 1
                average_counter = 0
              end if
            end select

            ! last timestep is already done - write_counter exceeds size(sm_opti, dim=2)
            if (.not. (tt .eq. nTimeSteps)) then
              ! aggregate soil moisture to needed time step for optimization
              sm_opti(s1 : e1, writeout_counter) = sm_opti(s1 : e1, writeout_counter) + &
                      sum(L1_soilMoist   (s1 : e1, 1 : nSoilHorizons_sm_input), dim = 2) / &
                              sum(L1_soilMoistSat(s1 : e1, 1 : nSoilHorizons_sm_input, yId), dim = 2)
            end if

            ! increase average counter by one
            average_counter = average_counter + 1
          end if
        end if

        !----------------------------------------------------------------------
        ! FOR TOTAL WATER STORAGE
        if(present(basin_avg_tws)) then
          area_basin = sum(level1(iBasin)%CellArea) * 1.E-6_dp
          TWS_field(s1 : e1) = L1_inter(s1 : e1) + L1_snowPack(s1 : e1) + L1_sealSTW(s1 : e1) + &
                  L1_unsatSTW(s1 : e1) + L1_satSTW(s1 : e1)
          do gg = 1, nSoilHorizons_mHM
            TWS_field(s1 : e1) = TWS_field(s1 : e1) + L1_soilMoist (s1 : e1, gg)
          end do
          basin_avg_TWS_sim(tt, iBasin) = (dot_product(TWS_field (s1 : e1), level1(iBasin)%CellArea * 1.E-6_dp) / area_basin)
        end if
        !----------------------------------------------------------------------

        !----------------------------------------------------------------------
        ! FOR NEUTRONS
        ! NOTE:: modeled neutrons are averaged daily
        !----------------------------------------------------------------------
        if (present(neutrons_opti)) then
          if (tt .EQ. 1) writeout_counter = 1
          ! only for evaluation period - ignore warming days
          if ((tt - warmingDays(iBasin) * nTstepDay) .GT. 0) then
            ! decide for daily, monthly or yearly aggregation
            ! daily
            if (is_new_day)   then
              neutrons_opti(s1 : e1, writeout_counter) = neutrons_opti(s1 : e1, writeout_counter) / real(average_counter, dp)
              writeout_counter = writeout_counter + 1
              average_counter = 0
            end if

            ! last timestep is already done - write_counter exceeds size(sm_opti, dim=2)
            if (.not. (tt .eq. nTimeSteps)) then
              ! aggregate neutrons to needed time step for optimization
              neutrons_opti(s1 : e1, writeout_counter) = neutrons_opti(s1 : e1, writeout_counter) + L1_neutrons(s1 : e1)
            end if

            average_counter = average_counter + 1
          end if
        end if

        !----------------------------------------------------------------------
        ! FOR EVAPOTRANSPIRATION
        ! NOTE:: modeled evapotranspiration is averaged according to input time step
        !        evapotranspiration (timeStep_sm_input)
        !----------------------------------------------------------------------
        if (present(et_opti)) then
          if (tt .EQ. 1) then
            writeout_counter = 1
          end if

          ! only for evaluation period - ignore warming days
          if ((tt - warmingDays(iBasin) * nTstepDay) .GT. 0) then
            ! decide for daily, monthly or yearly aggregation
            select case(timeStep_et_input)
            case(-1) ! daily
              if (is_new_day)   then
                writeout_counter = writeout_counter + 1
              end if
            case(-2) ! monthly
              if (is_new_month) then
                writeout_counter = writeout_counter + 1
              end if
            case(-3) ! yearly
              if (is_new_year)  then
                writeout_counter = writeout_counter + 1
              end if
            end select

            ! last timestep is already done - write_counter exceeds size(et_opti, dim=2)
            if (.not. (tt .eq. nTimeSteps)) then
              ! aggregate evapotranspiration to needed time step for optimization
              et_opti(s1 : e1, writeout_counter) = et_opti(s1 : e1, writeout_counter) + &
                      sum(L1_aETSoil(s1 : e1, :), dim = 2) * L1_fNotSealed(s1 : e1, 1, yId) + &
                      L1_aETCanopy(s1 : e1) + &
                      L1_aETSealed(s1 : e1) * L1_fSealed(s1 : e1, 1, yId)
            end if
          end if
        end if

        ! update the year-dependent yID (land cover id)
        if (is_new_year .and. tt .lt. nTimeSteps) then
          yId = LCyearId(year, iBasin)
        end if

      end do !<< TIME STEPS LOOP

      ! deallocate TWS field temporal variable
      if (allocated(TWS_field)) deallocate(TWS_field)
#ifdef MRM2MHM
       if (processMatrix(8, 1) .ne. 0) then
        ! clean runoff variable
        deallocate(RunToRout)
      end if
#endif

    end do !<< BASIN LOOP
#ifdef MRM2MHM
    ! =========================================================================
    ! SET RUNOFF OUTPUT VARIABLE
    ! =========================================================================
    if (present(runoff) .and. (processMatrix(8, 1) .gt. 0)) runoff = mRM_runoff
#endif

    ! =========================================================================
    ! SET TWS OUTPUT VARIABLE
    ! =========================================================================
    if(present(basin_avg_tws)) basin_avg_tws = basin_avg_TWS_sim

  end SUBROUTINE mhm_eval


END MODULE mo_mhm_eval<|MERGE_RESOLUTION|>--- conflicted
+++ resolved
@@ -119,17 +119,12 @@
                                         L11_L1_Id, L11_TSrout, L11_fromN, L11_length, L11_nLinkFracFPimp, L11_nOutlets, &
                                         L11_netPerm, L11_qMod, L11_qOUT, L11_qTIN, L11_qTR, L11_slope, L11_toN, &
                                         L1_L11_Id, basin_mrm, level11, mRM_runoff, outputFlxState_mrm, &
-<<<<<<< HEAD
                                         timeStep_model_outputs_mrm
     use mo_mrm_init, only : variables_default_init_routing
     use mo_mrm_mpr, only : mrm_update_param
-=======
-                                        timeStep_model_outputs_mrm, gw_coupling, L0_river_head_mon_sum
-    use mo_mrm_init, only : mrm_update_param, variables_default_init_routing
->>>>>>> f644a443
     use mo_mrm_restart, only : mrm_read_restart_states
     use mo_mrm_routing, only : mrm_routing
-    use mo_mrm_write, only : mrm_write_output_fluxes!, mrm_write_output_river_head
+    use mo_mrm_write, only : mrm_write_output_fluxes
     use mo_utils, only : ge
     use mo_mrm_river_head, only: calc_river_head, avg_and_write_timestep
 #endif
