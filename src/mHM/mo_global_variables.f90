--- conflicted
+++ resolved
@@ -191,13 +191,9 @@
   ! -------------------------------------------------------------------
   ! AUXILIARY VARIABLES
   ! -------------------------------------------------------------------
-<<<<<<< HEAD
-  real(dp), public, dimension(:), allocatable :: neutron_integral_AFast ! pre-calculated integrand for vertical projection of isotropic neutron flux
-=======
   !
 
   real(dp), public, dimension(:), allocatable :: neutron_integral_AFast !< pre-calculated integrand for
   ! vertical projection of isotropic neutron flux
->>>>>>> 7d970434
 
 END MODULE mo_global_variables