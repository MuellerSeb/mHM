! Emacs: -*- mode: f90 -*-
!> \file mhm.nml
!
!> \brief Namelists of mHM
!
!> \details This files provides all namelists for mHM.
!
!> \authors Matthias Zink, Matthias Cuntz
!> \date Jan 2013
! Modified,
! Rohini Kumar, Aug 2013   - added "fracSealed_cityArea" in the LCover namelist \n
!                          - added new namelist "LAI_data_information" \n
!                          - added new directory paths for soil and geology LUTs
!                            which are common to all modeled basins \n
! Luis Samaniego, Nov 2013 - process description
! Matthias  Zink, Mar 2014 - added evaluation and inflow gauge namelists
!******************************************************************************************
!
!******************************************************************************************
! DIRECTORIES 
!******************************************************************************************
!> Namelist with all directories for common file as well as separate file for every basin.\n 
!> Number in brackets indicates basin number.\n
!> This number HAS TO correspond with the number of basin given below in the "mainconfig"
!> namelist as well as the indices given in the "gaugeinfo.txt" file.\n 
!
&directories
!
!-----------------------------------------------------
! Directory for common files (to all basins) 
!-----------------------------------------------------
!> config run out file common to all modeled basins should be written to directory
<<<<<<< HEAD
dirConfigOut      = "/home/matze/ufz/data/sub_mulde/output_v5/pet_test/"
!
!> directory where common input files should be located for all modeled basins
!> (only for *_classdefinition files)
dirCommonFiles_In = "/home/matze/ufz/data/sub_mulde/morph_v5/"
=======
dirConfigOut = "test_basin/"
!
!> directory where common input files should be located for all modeled basins
!> (only for *_classdefinition files)
dirCommonFiles = "test_basin/input/morph/"
>>>>>>> 0937f119
!
!> input format specification for the meteorological forcings: 'nc' or 'bin'.
!> this format is common to all basins to be modeled
inputFormat_meteo_forcings = "nc"
!
!-----------------------------------------------------
!> basin wise directory paths
!-----------------------------------------------------
!
!**** for Basin 1
!> directory where morphological files are located
<<<<<<< HEAD
dirMorpho_dummy(1)         = "/home/matze/ufz/data/sub_mulde/morph_v5/"
!> directory where land cover files are located
dirLCover_dummy(1)         = "/home/matze/ufz/data/sub_mulde/luse_v5/"
!> directory where discharge files are located
dirGauges_dummy(1)         = "/home/matze/ufz/data/sub_mulde/gauge_v5/"
!> directory where meteorological input is located
dirPrecipitation_dummy(1)  = "/home/matze/ufz/data/sub_mulde/meteo_v5/"
dirTemperature_dummy(1)    = "/home/matze/ufz/data/sub_mulde/meteo_v5/"
!> paths depending on PET process (processCase(5))
!> if processCase(5) == 0  input directory of pet has to be specified
dirReferenceET_dummy(1)    = "/home/matze/ufz/data/sub_mulde/meteo_v5/"
!> if processCase(5) == 1  input directory of minimum and maximum temperature has to be specified
dirMinTemperature_dummy(1) = "/home/matze/ufz/data/sub_mulde/meteo_v5/"
dirMaxTemperature_dummy(1) = "/home/matze/ufz/data/sub_mulde/meteo_v5/"
!> if processCase(5) == 2  input directory of minimum and maximum temperature has to be specified
dirNetRadiation_dummy(1)   = "/home/matze/ufz/data/sub_mulde/meteo_v5/"
!> directory where latitude and longitude file is located
dirLatLon_dummy(1)         = "/home/matze/ufz/data/sub_mulde/morph_v5/"
!> directory where output should be written to
dirOut_dummy(1)            = "/home/matze/ufz/data/sub_mulde/output_v5/pet_test//"
!> directory where restart output should be written
dirRestartOut_dummy(1)     = "test_basin/restart/"
!> directory where restart output should be written
dirRestartIn_dummy(1)      = "/home/matze/ufz/data/sub_mulde/restart/"
!
=======
dir_Morpho(1)        = "test_basin/input/morph/"
!> directory where land cover files are located
dir_LCover(1)        = "test_basin/input/luse/"
!> directory where discharge files are located
dir_Gauges(1)        = "test_basin/input/gauge/"
!> directory where meteorological input is located
dir_Precipitation(1) = "test_basin/input/meteo/pre/"
dir_Temperature(1)   = "test_basin/input/meteo/tavg/"
dir_ReferenceET(1)   = "test_basin/input/meteo/pet/"
!> directory where latitude and longitude file is located
dir_LatLon(1)        = "test_basin/input/latlon/latlon_1.nc"
!> directory where output should be written to
dir_Out(1)           = "test_basin/output_b1/"
!> directory where restart output should be written
dir_RestartOut(1)    = "test_basin/restart/"
!> directory where restart output should be written
dir_RestartIn(1)     = "test_basin/restart/"
!
!**** for Basin 2
!> directory where morphological files are located
dir_Morpho(2)        = "test_basin/input/morph/"
!> directory where land cover files are located
dir_LCover(2)        = "test_basin/input/luse/"
!> directory where discharge files are located
dir_Gauges(2)        = "test_basin/input/gauge/"
!> directory where meteorological input is located
dir_Precipitation(2) = "test_basin/input/meteo/pre/"
dir_Temperature(2)   = "test_basin/input/meteo/tavg/"
dir_ReferenceET(2)   = "test_basin/input/meteo/pet/"
!> directory where latitude and longitude file is located
dir_LatLon(2)        = "test_basin/input/latlon/latlon_2.nc"
!> directory where output should be written to
dir_Out(2)           = "test_basin/output_b2/"
!> directory where restart output should be written
dir_RestartOut(2)    = "test_basin/restart/"
!> directory where restart input is located
dir_RestartIn(2)     = "test_basin/restart/"
!
!**** for Basin 3
!> directory where morphological files are located
dir_Morpho(3)        = "test_basin/input/morph/"
!> directory where land cover files are located
dir_LCover(3)        = "test_basin/input/luse/"
!> directory where discharge files are located
dir_Gauges(3)        = "test_basin/input/gauge/"
!> directory where meteorological input is located
dir_Precipitation(3) = "test_basin/input/meteo/pre/"
dir_Temperature(3)   = "test_basin/input/meteo/tavg/"
dir_ReferenceET(3)   = "test_basin/input/meteo/pet/"
!> directory where latitude and longitude file is located
dir_LatLon(3)        = "test_basin/input/latlon/latlon_2.nc"
!> directory where output should be written to
dir_Out(3)           = "test_basin/output_b3/"
!> directory where restart output should be written
dir_RestartOut(3)    = "test_basin/restart/"
!> directory where restart input is located
dir_RestartIn(3)     = "test_basin/restart/"
>>>>>>> 0937f119
/

!
!******************************************************************************************
! MAIN  
!******************************************************************************************
!> Main namelist
!> Most of the variables (if not all) given in this namelist are common
!> to all basins to be modeled.
&mainconfig
!-----------------------------------------------------------------------------
!> model run timestep [h] either 1 or 24
!-----------------------------------------------------------------------------
<<<<<<< HEAD
timestep            = 1
!-----------------------------------------------------------------------------
!> resolution of Level-1 hydrological simulations in mHM [m]
!-----------------------------------------------------------------------------
resolutionHydrology = 4000
!-----------------------------------------------------------------------------
!> resolution of Level-11 discharge routing [m] \n
!> this  level-11 discharge routing resolution must be >= and multiple of the
!> level-1 hydrological simulations resolution \n
!-----------------------------------------------------------------------------
resolutionRouting   = 4000
=======
timestep = 1
>>>>>>> 0937f119
!-----------------------------------------------------------------------------
!> Number of basins to be modeled. \n 
!> Number given here should correspond to one given in "gaugeinfo.txt" file.\n
!> All gauging stations within those basins will be taken for the optimization.\n
!> IF routing process is ON then give nBasins = 1, for this case, mHM will internally
!> discard gauging station information.
!-----------------------------------------------------------------------------
<<<<<<< HEAD
nBasins             = 1
=======
nBasins = 3
!-----------------------------------------------------------------------------
!> resolution of Level-1 hydrological simulations in mHM [m] per basin
!-----------------------------------------------------------------------------
resolution_Hydrology(1) = 24000 
resolution_Hydrology(2) = 12000 
resolution_Hydrology(3) = 12000 
!-----------------------------------------------------------------------------
!> resolution of Level-11 discharge routing [m] per basin \n
!> this  level-11 discharge routing resolution must be >= and multiple of the
!> level-1 hydrological simulations resolution \n
!-----------------------------------------------------------------------------
resolution_Routing(1) = 48000 
resolution_Routing(2) = 24000 
resolution_Routing(3) = 48000
!----------------------------------------------------------------------------
!> specify same integer for basins to share L0_data to save memory \n
!> same integer HAVE TO FOLLOW EACH OTHER DIRECTLY and are not allowed to be \n
!> intersected by other integers \n
!-----------------------------------------------------------------------------
L0Basin(1) = 1
L0Basin(2) = 1
L0Basin(3) = 2
>>>>>>> 0937f119
!-----------------------------------------------------------------------------
!> flag for optimization: .TRUE.: optimization
!>                    or .FALSE.: no optimazition 
!-----------------------------------------------------------------------------
optimize = .false.
!> (0) MCMC                \n
!> (1) DDS                 \n
!> (2) Simulated Annealing \n
!> (3) SCE                 \n
!> additional settings for the different methods can be provided below in namelist Optimization
opti_method = 1
!> (1) 1.0 - NSE  \n
!> (2) 1.0 - lnNSE  \n
!> (3) 1.0 - 0.5*(NSE+lnNSE)  \n
!> (4) -1.0 * loglikelihood with trend removed from absolute errors and then lag(1)-autocorrelation removed  \n
!> (5) ((1-NSE)**6+(1-lnNSE)**6)**(1/6)  \n
!> (6) SSE  \n
!> (7) -1.0 * loglikelihood with trend removed from absolute errors  \n
!> (8) -1.0 * loglikelihood with trend removed from the relative errors and then lag(1)-autocorrelation removed  \n
!> further functions can be implemented in mo_objective_function
opti_function = 3
!-----------------------------------------------------------------------------
!> flags for reading and writing restart output
!-----------------------------------------------------------------------------
<<<<<<< HEAD
restart_flag_states_read   = .FALSE.
restart_flag_states_write  = .FALSE.
restart_flag_config_read   = .FALSE.
restart_flag_config_write  = .FALSE.
=======
restart_flag_states_read  = .FALSE.
restart_flag_states_write = .TRUE.
restart_flag_config_read  = .FALSE.
restart_flag_config_write = .TRUE.
>>>>>>> 0937f119
!-----------------------------------------------------------------------------
!> specification of number of warming days [d] and the simulation period.\n
!> All dynamic data sets(e.g., meteo. forcings, landcover scenes) should start 
!> from warming days and ends at the last day of the evaluation period. \n
!
!>     1---------2-------------------3
!>
!>     1-> Starting of the effective modeling period (including the warming days)
!>     2-> Starting of the given simulation period
!>     3-> Ending   of the given simulation period   (= end of the effective modeling period) 
!
!> IF you want to run the model from 2002/01/01 (Starting of the given simulation
!>    period=2) to 2003/12/31 (End of the given simulation period=3) with 365 warming 
!>    day, which is 2001/01/01 = 1), THEN all dynamic datasets should be given for
!>    the effective modeling period of 2001/01/01 to 2003/12/31.
!-----------------------------------------------------------------------------
<<<<<<< HEAD
warmingDays          = 0
!> first year of wanted simulation period
evalPer%yStart       = 2005
=======
warmingDays    = 360
!> first year of wanted simulation period
evalPer%yStart = 1990
>>>>>>> 0937f119
!> first month of wanted simulation period
evalPer%mStart = 01
!> first day   of wanted simulation period
evalPer%dStart = 01
!> last year   of wanted simulation period
<<<<<<< HEAD
evalPer%yEnd         = 2006
=======
evalPer%yEnd   = 1993
>>>>>>> 0937f119
!> last month  of wanted simulation period
evalPer%mEnd   = 12
!> last day    of wanted simulation period
evalPer%dEnd   = 31
/

!******************************************************************************************
! mHM SOIL LAYERING 
!******************************************************************************************
!> Namelist controlling the layering of the soil
!> Variables given in this namelist are common to all basins to be modeled.
&soilLayer
!> [mm] soil depth down to which organic matter is possible  
tillageDepth      = 200
!> No. of soil horizons to be modeled
nSoilHorizons_mHM = 2
! Soil_Horizon       Depth[mm]             ! depth of soil horizons w.r.t surface
!> [mm] from 1,..,n-1. Depth of layer n is determined from soil LUT (positive downwards)
soil_Depth(1)     = 200
/

!******************************************************************************************
! LAND COVER 
!******************************************************************************************
&LCover
!> Variables given in this namelist are common to all basins to be modeled.
!> Please make sure that the land cover periods are covering the simulation period. 
!>fraction of area within city assumed to be fully sealed [0.0-1.0]
fracSealed_cityArea = 0.6
!> number of land cover scenes to be used\n
!> The land cover scene periods are shared by all catchments.
!> The names should be equal for all basins. The land cover scnes have to be ordered 
!> chronologically.
nLcover_scene = 3
! indicate period with brackets behind variable
! first scene
!> starting year of land cover scene 1
<<<<<<< HEAD
LCoverYearStart(1)     = 1950
=======
LCoverYearStart(1) = 1975
>>>>>>> 0937f119
!> ending year of land cover scnene 1
LCoverYearEnd(1)   = 1990
!> name of land cover file for scnene 1
LCoverfName(1)     = 'lc_1990.asc'

!> starting year of land cover scene 2
LCoverYearStart(2) = 1991
!> ending year of land cover scnene 2
<<<<<<< HEAD
LCoverYearEnd(2)       = 2000
!> name of land cover file for scnene 2
LCoverfName_dummy(2)   = 'lc_2000.asc'

!> starting year of land cover scene 3
LCoverYearStart(3)     = 2001
!> ending year of land cover scnene 3
LCoverYearEnd(3)       = 2013
!> name of land cover file for scnene 3
LCoverfName_dummy(3)   = 'lc_2006.asc'
=======
LCoverYearEnd(2)   = 1993
!> name of land cover file for scnene 2
LCoverfName(2)     = 'lc_1990.asc'

!> starting year of land cover scene 3
LCoverYearStart(3) = 1994
!> ending year of land cover scnene 3
LCoverYearEnd(3)   = 2004
!> name of land cover file for scnene 3
LCoverfName(3)     = 'lc_1990.asc'
>>>>>>> 0937f119
/
!
!******************************************************************************************
! INFORMATION RELATED TO LAI DATA
!******************************************************************************************
&LAI_data_information
!
!-----------------------------------------------------------------------------------
!> Flag "iFlag_LAI_data_format"  to identify how LAI data has to be read in mHM. 
!> This flag is unique and valid for all basins to be modeled.\n
!
!> 0 = Normal way of reading the long term monthly mean LAI LUT, and the related LAI
!>     land cover file. 
!> Note:: a) LAI-LUT filename (LAI_classdefinition.txt) is hard coded within mHM.
!>           Information regarding long-term monthly mean LAI for land cover classes
!>           appearing in all modeled basins should be included in this LUT file. 
!>           This is an unique file applicable to all basins to be modeled. \n
!>        b) The accompanied seperate LC file related to LAI (LAI_class.asc) must be   
!>           located in the morph directory (provided above) for each basin to be modeled!
!>
!> 1 = Read daily gridded LAI files. Some additional information is needed in this case.\n
!
!> NOTE:: Fill all information required in this namelist, whatever may be the 
!>        "iFlag_LAI_data_format" option is so to maintain the consistency during the reading 
!>        of this namelist. You must provide some dummy information regarding, for e.g.,  
!>        the input format and the directory paths as let say a blank string (""). \n 
!-----------------------------------------------------------------------------------
!
!> flag-Id
iFlag_LAI_data_format = 0
!
!-----------------------------------------------------------------------------------
!> For iFlag_LAI_data_format = 1 \n
!> If the above "iFlag_LAI_data_format" is 1 then \n 
!>   1) give the input file format (nc or bin)
!>   2) path where the daily gridded files are located (for each basin seprately).\n 
!>      Filename is hard coded within mHM as, e.g., \n
!>      LAI.nc   -- data of multiple years are stored in this single file \n
!>        or \n
!>      YYYY.bin -- data are stored seprately for each year, where YYYY is year id).
!>                  A single header file must accomony binary files  
!-----------------------------------------------------------------------------------
!> input file format
inputFormat_gridded_LAI = "xxxbin"
!
!> For each basin (number given in bracket), provide the path to the directory 
!> where gridded LAI files are located.
<<<<<<< HEAD
dir_gridded_LAI_dummy(1)  = "xxxtest/input/lai/"
dir_gridded_LAI_dummy(2)  = "xxxtest/input/lai/"
=======
dir_gridded_LAI(1) = "test_basin/input/lai/"
dir_gridded_LAI(2) = "test_basin/input/lai/"
>>>>>>> 0937f119
/

!
!******************************************************************************************
! PROCESSES
!******************************************************************************************
!> This matrix manages which processes and process descriptions are used for simulation.
!> The number of processes and its corresponding numbering are fixed. The process description can be 
!> chosen from the options listed undeneath the name of the particular process case. This number has to be
!> given for processCase(*).
!
&processSelection
!> interception
!> 1 - maximum Interception 
processCase(1) = 1
!> snow
!> 1 - degree-day approach
processCase(2) = 1
!> soilmoisture
!> 1 - multi-layer infiltration capacity approach, Brooks-Corey like
processCase(3) = 1
!> directRunoff
!> 1 - linear reservoir exceedance approach
processCase(4) = 1
!> potential evapotranspiration (PET)
!> 0 - read in PET (aspect correction)
!> 1 - Hargreaves-Samani
!> 2 - Priestley-Taylor
!> 3 - Penman-Monteith
processCase(5) = 2
!> interflow
!> 1 - storage reservoir with one outflow threshold and nonlinear response 
processCase(6) = 1
!> percolation
!> 1 - GW  assumed as linear reservoir
processCase(7) = 1
!> routing
!> 0 - deactivated
!> 1 - Muskingum approach
processCase(8) = 1
/


!******************************************************************************************
! Specifcation of evaluation and inflow gauges
!******************************************************************************************
!> namelist controlling the gauging station information
!> The ID has to correspond to the ID's given in the 'gaugelocation.asc' and
!> to the filename containing the time series 

&evaluation_gauges
!> Gauges for model evaluation
!
!> Total number of gauges (sum of all gauges in all subbains)
nGaugesTotal = 3
!> structure of gauge_id(i,j) & gauge_filename(i,j):
!> 1st dimension is the number of the subbasin i
!> 2nd dimension is the number of the gauge j within the subbasin i
!> numbering has to be consecutive
!
!> basin 1
!> number of gauges for subbasin (1)
NoGauges_basin(1)   = 1
!> id of gauge(1) for subbasin(1) --> (1,1) 
Gauge_id(1,1)       = 398
!> name of file with timeseries of gauge(1) for subbasin(1) --> (1,1) 
gauge_filename(1,1) = "00398.txt"
!
!> basin 2
!> number of gauges for subbasin (2)
NoGauges_basin(2)   = 1
!> id of gauge(1) for subbasin(2) --> (2,1) 
Gauge_id(2,1)       = 398
!> name of file with timeseries of gauge(1) for subbasin(2) --> (2,1) 
Gauge_filename(2,1) = "00398.txt"
!
!> basin 3
!> number of gauges for subbasin (3)
NoGauges_basin(3)   = 1
!> id of gauge(1) for subbasin(3) --> (3,1) 
Gauge_id(3,1)       = 398
!> name of file with timeseries of gauge(1) for subbasin(3) --> (3,1) 
Gauge_filename(3,1) = "00398.txt"
/

&inflow_gauges
!> Gauges / gridpoints used for inflow to the model domain
!> e.g. in the case of upstream/headwater areas which are  
!>      not included in the model domain
!
!> Total number of inflow gauges (sum of all gauges in all subbains) 
nInflowGaugesTotal = 0
!> structure of gauge_id(i,j) & gauge_filename(i,j):
!> 1st dimension is the number of the subbasin i
!> 2nd dimension is the number of the gauge j within the subbasin i
!> numbering has to be consecutive
!
!> basin 1
!> number of gauges for subbasin (1)
NoInflowGauges_basin(1)   = 0
!> id of inflow gauge(1) for subbasin(1) --> (1,1) 
InflowGauge_id(1,1)       = -9
!> name of file with timeseries of inflow gauge(1) for subbasin(1) --> (1,1) 
InflowGauge_filename(1,1) = ""
!
!> basin 2
NoInflowGauges_basin(2)   = 0
!> id of inflow gauge(1) for subbasin(1) --> (1,1) 
InflowGauge_id(2,1)       = -9
!> name of file with timeseries of inflow gauge(1) for subbasin(2) --> (2,1) 
InflowGauge_filename(2,1) = ""
!
!> basin 3
NoInflowGauges_basin(3)   = 0
!> id of inflow gauge(1) for subbasin(1) --> (1,1) 
InflowGauge_id(3,1)       = -9
!> name of file with timeseries of inflow gauge(1) for subbasin(3) --> (3,1) 
InflowGauge_filename(3,1) = ""
/

!******************************************************************************************
! ANNUAL CYCLE PAN EVAPORATION
!******************************************************************************************
&panEvapo
! MONTH       Jan     Feb     Mar     Apr    May    Jun    Jul    Aug    Sep    Oct    Nov    Dec
!> monthly free pan evaporation
evap_coeff =  1.30,   1.20,   0.72,   0.75,  1.00,  1.00,  1.00,  1.00,  1.00,  1.00,  1.00,  1.50
/

!******************************************************************************************
! ANNUAL CYCLE METEOROLOGICAL FORCINGS 
!******************************************************************************************
&nightDayRatio
!> night ratio for precipitation
!> only night values required because day values are the opposite
fnight_prec  =  0.46,   0.50,   0.52,   0.51,  0.48,  0.50,  0.49,  0.48,  0.52,  0.56,  0.50,  0.47
!> night ratio for PET 
fnight_pet   =  0.10,   0.10,   0.10,   0.10,  0.10,  0.10,  0.10,  0.10,  0.10,  0.10,  0.10,  0.10
!> night correction factor for temperature
fnight_temp  = -0.76,  -1.30,  -1.88,  -2.38, -2.72, -2.75, -2.74, -3.04, -2.44, -1.60, -0.94, -0.53
/

!******************************************************************************************
! SETTINGS FOR OPTIMIZATION
!******************************************************************************************
&Optimization
!  -------------------------------------
!> General: \n
!  -------------------------------------
!> number of iteration steps by parameterset
<<<<<<< HEAD
nIterations    = 1000
=======
nIterations = 400
>>>>>>> 0937f119
!> seed of random number gemerator (default: -9)
!> if default: seed is obtained from system clock
seed = 1235876
!  -------------------------------------
!> DDS specific: \n
!  -------------------------------------
!> perturbation rate r (default: 0.2)
dds_r = 0.2
!  -------------------------------------
!> SA specific: \n
!  -------------------------------------
!> Initial Temperature (default: -9.0)
!> if default: temperature is determined by algorithm of Ben-Ameur (2004)
sa_temp = -9.0
!  -------------------------------------
!> SCE specific: \n
!  -------------------------------------
!> Number of Complexes (default: -9)
!> if default: ngs = 2
sce_ngs = 2
!> Points per Complex (default: -9)
!> if default: npg = 2n+1
sce_npg = -9
!> Points per Sub-Complex (default: -9)
!> if default: nps = n+1
sce_nps = -9
/<|MERGE_RESOLUTION|>--- conflicted
+++ resolved
@@ -30,19 +30,11 @@
 ! Directory for common files (to all basins) 
 !-----------------------------------------------------
 !> config run out file common to all modeled basins should be written to directory
-<<<<<<< HEAD
-dirConfigOut      = "/home/matze/ufz/data/sub_mulde/output_v5/pet_test/"
+dirConfigOut      = "/home/matze/ufz/data/sub_mulde/output_v5/pet_test_new/"
 !
 !> directory where common input files should be located for all modeled basins
 !> (only for *_classdefinition files)
-dirCommonFiles_In = "/home/matze/ufz/data/sub_mulde/morph_v5/"
-=======
-dirConfigOut = "test_basin/"
-!
-!> directory where common input files should be located for all modeled basins
-!> (only for *_classdefinition files)
-dirCommonFiles = "test_basin/input/morph/"
->>>>>>> 0937f119
+dirCommonFiles    = "/home/matze/ufz/data/sub_mulde/morph_v5/"
 !
 !> input format specification for the meteorological forcings: 'nc' or 'bin'.
 !> this format is common to all basins to be modeled
@@ -54,91 +46,30 @@
 !
 !**** for Basin 1
 !> directory where morphological files are located
-<<<<<<< HEAD
-dirMorpho_dummy(1)         = "/home/matze/ufz/data/sub_mulde/morph_v5/"
+dir_Morpho(1)        = "/home/matze/ufz/data/sub_mulde/morph_v5/"
 !> directory where land cover files are located
-dirLCover_dummy(1)         = "/home/matze/ufz/data/sub_mulde/luse_v5/"
+dir_LCover(1)        = "/home/matze/ufz/data/sub_mulde/luse_v5/"
 !> directory where discharge files are located
-dirGauges_dummy(1)         = "/home/matze/ufz/data/sub_mulde/gauge_v5/"
+dir_Gauges(1)        = "/home/matze/ufz/data/sub_mulde/gauge_v5/"
 !> directory where meteorological input is located
-dirPrecipitation_dummy(1)  = "/home/matze/ufz/data/sub_mulde/meteo_v5/"
-dirTemperature_dummy(1)    = "/home/matze/ufz/data/sub_mulde/meteo_v5/"
+dir_Precipitation(1) = "/home/matze/ufz/data/sub_mulde/meteo_v5/"
+dir_Temperature(1)   = "/home/matze/ufz/data/sub_mulde/meteo_v5/"
 !> paths depending on PET process (processCase(5))
 !> if processCase(5) == 0  input directory of pet has to be specified
-dirReferenceET_dummy(1)    = "/home/matze/ufz/data/sub_mulde/meteo_v5/"
+dir_ReferenceET(1)   = "/home/matze/ufz/data/sub_mulde/meteo_v5/"
 !> if processCase(5) == 1  input directory of minimum and maximum temperature has to be specified
 dirMinTemperature_dummy(1) = "/home/matze/ufz/data/sub_mulde/meteo_v5/"
 dirMaxTemperature_dummy(1) = "/home/matze/ufz/data/sub_mulde/meteo_v5/"
 !> if processCase(5) == 2  input directory of minimum and maximum temperature has to be specified
 dirNetRadiation_dummy(1)   = "/home/matze/ufz/data/sub_mulde/meteo_v5/"
 !> directory where latitude and longitude file is located
-dirLatLon_dummy(1)         = "/home/matze/ufz/data/sub_mulde/morph_v5/"
+dir_LatLon(1)        = "/home/matze/ufz/data/sub_mulde/morph_v5/latlon.nc"
 !> directory where output should be written to
-dirOut_dummy(1)            = "/home/matze/ufz/data/sub_mulde/output_v5/pet_test//"
+dir_Out(1)           = "/home/matze/ufz/data/sub_mulde/output_v5/pet_test_new/"
 !> directory where restart output should be written
-dirRestartOut_dummy(1)     = "test_basin/restart/"
+dir_RestartOut(1)    =   "test_basin/restart/"
 !> directory where restart output should be written
-dirRestartIn_dummy(1)      = "/home/matze/ufz/data/sub_mulde/restart/"
-!
-=======
-dir_Morpho(1)        = "test_basin/input/morph/"
-!> directory where land cover files are located
-dir_LCover(1)        = "test_basin/input/luse/"
-!> directory where discharge files are located
-dir_Gauges(1)        = "test_basin/input/gauge/"
-!> directory where meteorological input is located
-dir_Precipitation(1) = "test_basin/input/meteo/pre/"
-dir_Temperature(1)   = "test_basin/input/meteo/tavg/"
-dir_ReferenceET(1)   = "test_basin/input/meteo/pet/"
-!> directory where latitude and longitude file is located
-dir_LatLon(1)        = "test_basin/input/latlon/latlon_1.nc"
-!> directory where output should be written to
-dir_Out(1)           = "test_basin/output_b1/"
-!> directory where restart output should be written
-dir_RestartOut(1)    = "test_basin/restart/"
-!> directory where restart output should be written
-dir_RestartIn(1)     = "test_basin/restart/"
-!
-!**** for Basin 2
-!> directory where morphological files are located
-dir_Morpho(2)        = "test_basin/input/morph/"
-!> directory where land cover files are located
-dir_LCover(2)        = "test_basin/input/luse/"
-!> directory where discharge files are located
-dir_Gauges(2)        = "test_basin/input/gauge/"
-!> directory where meteorological input is located
-dir_Precipitation(2) = "test_basin/input/meteo/pre/"
-dir_Temperature(2)   = "test_basin/input/meteo/tavg/"
-dir_ReferenceET(2)   = "test_basin/input/meteo/pet/"
-!> directory where latitude and longitude file is located
-dir_LatLon(2)        = "test_basin/input/latlon/latlon_2.nc"
-!> directory where output should be written to
-dir_Out(2)           = "test_basin/output_b2/"
-!> directory where restart output should be written
-dir_RestartOut(2)    = "test_basin/restart/"
-!> directory where restart input is located
-dir_RestartIn(2)     = "test_basin/restart/"
-!
-!**** for Basin 3
-!> directory where morphological files are located
-dir_Morpho(3)        = "test_basin/input/morph/"
-!> directory where land cover files are located
-dir_LCover(3)        = "test_basin/input/luse/"
-!> directory where discharge files are located
-dir_Gauges(3)        = "test_basin/input/gauge/"
-!> directory where meteorological input is located
-dir_Precipitation(3) = "test_basin/input/meteo/pre/"
-dir_Temperature(3)   = "test_basin/input/meteo/tavg/"
-dir_ReferenceET(3)   = "test_basin/input/meteo/pet/"
-!> directory where latitude and longitude file is located
-dir_LatLon(3)        = "test_basin/input/latlon/latlon_2.nc"
-!> directory where output should be written to
-dir_Out(3)           = "test_basin/output_b3/"
-!> directory where restart output should be written
-dir_RestartOut(3)    = "test_basin/restart/"
-!> directory where restart input is located
-dir_RestartIn(3)     = "test_basin/restart/"
->>>>>>> 0937f119
+dir_RestartIn(1)     = "/home/matze/ufz/data/sub_mulde/restart/"
 /
 
 !
@@ -152,21 +83,7 @@
 !-----------------------------------------------------------------------------
 !> model run timestep [h] either 1 or 24
 !-----------------------------------------------------------------------------
-<<<<<<< HEAD
-timestep            = 1
-!-----------------------------------------------------------------------------
-!> resolution of Level-1 hydrological simulations in mHM [m]
-!-----------------------------------------------------------------------------
-resolutionHydrology = 4000
-!-----------------------------------------------------------------------------
-!> resolution of Level-11 discharge routing [m] \n
-!> this  level-11 discharge routing resolution must be >= and multiple of the
-!> level-1 hydrological simulations resolution \n
-!-----------------------------------------------------------------------------
-resolutionRouting   = 4000
-=======
 timestep = 1
->>>>>>> 0937f119
 !-----------------------------------------------------------------------------
 !> Number of basins to be modeled. \n 
 !> Number given here should correspond to one given in "gaugeinfo.txt" file.\n
@@ -174,33 +91,23 @@
 !> IF routing process is ON then give nBasins = 1, for this case, mHM will internally
 !> discard gauging station information.
 !-----------------------------------------------------------------------------
-<<<<<<< HEAD
-nBasins             = 1
-=======
-nBasins = 3
+nBasins = 1
 !-----------------------------------------------------------------------------
 !> resolution of Level-1 hydrological simulations in mHM [m] per basin
 !-----------------------------------------------------------------------------
-resolution_Hydrology(1) = 24000 
-resolution_Hydrology(2) = 12000 
-resolution_Hydrology(3) = 12000 
+resolution_Hydrology(1) = 4000 
 !-----------------------------------------------------------------------------
 !> resolution of Level-11 discharge routing [m] per basin \n
 !> this  level-11 discharge routing resolution must be >= and multiple of the
 !> level-1 hydrological simulations resolution \n
 !-----------------------------------------------------------------------------
-resolution_Routing(1) = 48000 
-resolution_Routing(2) = 24000 
-resolution_Routing(3) = 48000
+resolution_Routing(1)   = 4000 
 !----------------------------------------------------------------------------
 !> specify same integer for basins to share L0_data to save memory \n
 !> same integer HAVE TO FOLLOW EACH OTHER DIRECTLY and are not allowed to be \n
 !> intersected by other integers \n
 !-----------------------------------------------------------------------------
 L0Basin(1) = 1
-L0Basin(2) = 1
-L0Basin(3) = 2
->>>>>>> 0937f119
 !-----------------------------------------------------------------------------
 !> flag for optimization: .TRUE.: optimization
 !>                    or .FALSE.: no optimazition 
@@ -225,17 +132,10 @@
 !-----------------------------------------------------------------------------
 !> flags for reading and writing restart output
 !-----------------------------------------------------------------------------
-<<<<<<< HEAD
 restart_flag_states_read   = .FALSE.
 restart_flag_states_write  = .FALSE.
 restart_flag_config_read   = .FALSE.
 restart_flag_config_write  = .FALSE.
-=======
-restart_flag_states_read  = .FALSE.
-restart_flag_states_write = .TRUE.
-restart_flag_config_read  = .FALSE.
-restart_flag_config_write = .TRUE.
->>>>>>> 0937f119
 !-----------------------------------------------------------------------------
 !> specification of number of warming days [d] and the simulation period.\n
 !> All dynamic data sets(e.g., meteo. forcings, landcover scenes) should start 
@@ -252,25 +152,15 @@
 !>    day, which is 2001/01/01 = 1), THEN all dynamic datasets should be given for
 !>    the effective modeling period of 2001/01/01 to 2003/12/31.
 !-----------------------------------------------------------------------------
-<<<<<<< HEAD
-warmingDays          = 0
+warmingDays    = 0
 !> first year of wanted simulation period
-evalPer%yStart       = 2005
-=======
-warmingDays    = 360
-!> first year of wanted simulation period
-evalPer%yStart = 1990
->>>>>>> 0937f119
+evalPer%yStart = 2005
 !> first month of wanted simulation period
 evalPer%mStart = 01
 !> first day   of wanted simulation period
 evalPer%dStart = 01
 !> last year   of wanted simulation period
-<<<<<<< HEAD
-evalPer%yEnd         = 2006
-=======
-evalPer%yEnd   = 1993
->>>>>>> 0937f119
+evalPer%yEnd   = 2006
 !> last month  of wanted simulation period
 evalPer%mEnd   = 12
 !> last day    of wanted simulation period
@@ -284,12 +174,13 @@
 !> Variables given in this namelist are common to all basins to be modeled.
 &soilLayer
 !> [mm] soil depth down to which organic matter is possible  
-tillageDepth      = 200
+tillageDepth      = 300
 !> No. of soil horizons to be modeled
-nSoilHorizons_mHM = 2
+nSoilHorizons_mHM = 3
 ! Soil_Horizon       Depth[mm]             ! depth of soil horizons w.r.t surface
 !> [mm] from 1,..,n-1. Depth of layer n is determined from soil LUT (positive downwards)
-soil_Depth(1)     = 200
+soil_Depth(1)     =  50
+soil_Depth(2)     = 250
 /
 
 !******************************************************************************************
@@ -308,11 +199,7 @@
 ! indicate period with brackets behind variable
 ! first scene
 !> starting year of land cover scene 1
-<<<<<<< HEAD
-LCoverYearStart(1)     = 1950
-=======
-LCoverYearStart(1) = 1975
->>>>>>> 0937f119
+LCoverYearStart(1) = 1950
 !> ending year of land cover scnene 1
 LCoverYearEnd(1)   = 1990
 !> name of land cover file for scnene 1
@@ -321,29 +208,16 @@
 !> starting year of land cover scene 2
 LCoverYearStart(2) = 1991
 !> ending year of land cover scnene 2
-<<<<<<< HEAD
-LCoverYearEnd(2)       = 2000
+LCoverYearEnd(2)   = 2000
 !> name of land cover file for scnene 2
-LCoverfName_dummy(2)   = 'lc_2000.asc'
+LCoverfName(2)     = 'lc_2000.asc'
 
 !> starting year of land cover scene 3
-LCoverYearStart(3)     = 2001
+LCoverYearStart(3) = 2001
 !> ending year of land cover scnene 3
-LCoverYearEnd(3)       = 2013
+LCoverYearEnd(3)   = 2013
 !> name of land cover file for scnene 3
-LCoverfName_dummy(3)   = 'lc_2006.asc'
-=======
-LCoverYearEnd(2)   = 1993
-!> name of land cover file for scnene 2
-LCoverfName(2)     = 'lc_1990.asc'
-
-!> starting year of land cover scene 3
-LCoverYearStart(3) = 1994
-!> ending year of land cover scnene 3
-LCoverYearEnd(3)   = 2004
-!> name of land cover file for scnene 3
-LCoverfName(3)     = 'lc_1990.asc'
->>>>>>> 0937f119
+LCoverfName(3)     = 'lc_2006.asc'
 /
 !
 !******************************************************************************************
@@ -391,13 +265,7 @@
 !
 !> For each basin (number given in bracket), provide the path to the directory 
 !> where gridded LAI files are located.
-<<<<<<< HEAD
-dir_gridded_LAI_dummy(1)  = "xxxtest/input/lai/"
-dir_gridded_LAI_dummy(2)  = "xxxtest/input/lai/"
-=======
-dir_gridded_LAI(1) = "test_basin/input/lai/"
-dir_gridded_LAI(2) = "test_basin/input/lai/"
->>>>>>> 0937f119
+dir_gridded_LAI(1) = "xxxtest/input/lai/"
 /
 
 !
@@ -427,7 +295,7 @@
 !> 1 - Hargreaves-Samani
 !> 2 - Priestley-Taylor
 !> 3 - Penman-Monteith
-processCase(5) = 2
+processCase(5) = 0
 !> interflow
 !> 1 - storage reservoir with one outflow threshold and nonlinear response 
 processCase(6) = 1
@@ -452,7 +320,7 @@
 !> Gauges for model evaluation
 !
 !> Total number of gauges (sum of all gauges in all subbains)
-nGaugesTotal = 3
+nGaugesTotal = 1
 !> structure of gauge_id(i,j) & gauge_filename(i,j):
 !> 1st dimension is the number of the subbasin i
 !> 2nd dimension is the number of the gauge j within the subbasin i
@@ -462,25 +330,9 @@
 !> number of gauges for subbasin (1)
 NoGauges_basin(1)   = 1
 !> id of gauge(1) for subbasin(1) --> (1,1) 
-Gauge_id(1,1)       = 398
+Gauge_id(1,1)       = 6340600
 !> name of file with timeseries of gauge(1) for subbasin(1) --> (1,1) 
-gauge_filename(1,1) = "00398.txt"
-!
-!> basin 2
-!> number of gauges for subbasin (2)
-NoGauges_basin(2)   = 1
-!> id of gauge(1) for subbasin(2) --> (2,1) 
-Gauge_id(2,1)       = 398
-!> name of file with timeseries of gauge(1) for subbasin(2) --> (2,1) 
-Gauge_filename(2,1) = "00398.txt"
-!
-!> basin 3
-!> number of gauges for subbasin (3)
-NoGauges_basin(3)   = 1
-!> id of gauge(1) for subbasin(3) --> (3,1) 
-Gauge_id(3,1)       = 398
-!> name of file with timeseries of gauge(1) for subbasin(3) --> (3,1) 
-Gauge_filename(3,1) = "00398.txt"
+gauge_filename(1,1) = "6340600.txt"
 /
 
 &inflow_gauges
@@ -494,28 +346,6 @@
 !> 1st dimension is the number of the subbasin i
 !> 2nd dimension is the number of the gauge j within the subbasin i
 !> numbering has to be consecutive
-!
-!> basin 1
-!> number of gauges for subbasin (1)
-NoInflowGauges_basin(1)   = 0
-!> id of inflow gauge(1) for subbasin(1) --> (1,1) 
-InflowGauge_id(1,1)       = -9
-!> name of file with timeseries of inflow gauge(1) for subbasin(1) --> (1,1) 
-InflowGauge_filename(1,1) = ""
-!
-!> basin 2
-NoInflowGauges_basin(2)   = 0
-!> id of inflow gauge(1) for subbasin(1) --> (1,1) 
-InflowGauge_id(2,1)       = -9
-!> name of file with timeseries of inflow gauge(1) for subbasin(2) --> (2,1) 
-InflowGauge_filename(2,1) = ""
-!
-!> basin 3
-NoInflowGauges_basin(3)   = 0
-!> id of inflow gauge(1) for subbasin(1) --> (1,1) 
-InflowGauge_id(3,1)       = -9
-!> name of file with timeseries of inflow gauge(1) for subbasin(3) --> (3,1) 
-InflowGauge_filename(3,1) = ""
 /
 
 !******************************************************************************************
@@ -548,11 +378,7 @@
 !> General: \n
 !  -------------------------------------
 !> number of iteration steps by parameterset
-<<<<<<< HEAD
 nIterations    = 1000
-=======
-nIterations = 400
->>>>>>> 0937f119
 !> seed of random number gemerator (default: -9)
 !> if default: seed is obtained from system clock
 seed = 1235876
