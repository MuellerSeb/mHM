--- conflicted
+++ resolved
@@ -3,80 +3,8 @@
 !PARAMETER                       lower_bound  upper_bound          value   FLAG  SCALING
 !interception
 &interception1
-canopyInterceptionFactor           =  0.1500,      0.4000,          0.15,     1,       1
-/                                                         
-                                                          
-! snow                                                    
-&snow1                                                    
-snowTreshholdTemperature           = -2.0000,      2.0000,           1.0,     1,       1
-degreeDayFactor_forest             =  0.0001,      4.0000,           1.5,     1,       1
-degreeDayFactor_impervious         =  0.0000,      1.0000,           0.5,     1,       1
-degreeDayFactor_pervious           =  0.0000,      2.0000,           0.5,     1,       1
-increaseDegreeDayFactorByPrecip    =  0.1000,      0.9000,           0.5,     1,       1
-maxDegreeDayFactor_forest          =  0.0000,      8.0000,           3.0,     1,       1
-maxDegreeDayFactor_impervious      =  0.0000,      8.0000,           3.5,     1,       1
-maxDegreeDayFactor_pervious        =  0.0000,      8.0000,           4.0,     1,       1
-/                                                         
-                                                          
-! soilmoisture                                            
-&soilmoisture1                                            
-orgMatterContent_forest            =  0.0000,      20.000,           3.4,     1,       1
-orgMatterContent_impervious        =  0.0000,      1.0000,           0.1,     1,       1
-orgMatterContent_pervious          =  0.0000,      4.0000,           0.6,     1,       1
-PTF_lower66_5_constant             =  0.6462,      0.9506,          0.76,     1,       1
-PTF_lower66_5_clay                 =  0.0001,      0.0029,        0.0009,     1,       1
-PTF_lower66_5_Db                   = -0.3727,     -0.1871,        -0.264,     1,       1
-PTF_higher66_5_constant            =  0.5358,      1.1232,          0.89,     1,       1
-PTF_higher66_5_clay                = -0.0055,      0.0049,        -0.001,     1,       1
-PTF_higher66_5_Db                  = -0.5513,     -0.0913,        -0.324,     1,       1
-PTF_Ks_constant                    = -1.2000,     -0.2850,        -0.585,     1,       1
-PTF_Ks_sand                        =  0.0060,      0.0260,        0.0125,     1,       1
-PTF_Ks_clay                        =  0.0030,      0.0130,        0.0063,     1,       1
-PTF_Ks_curveSlope                  =  1.0000,      150.00,          60.0,     1,       1
-rootFractionCoefficient_forest     =  0.9000,      0.9990,          0.97,     1,       1
-rootFractionCoefficient_impervious =  0.9000,      0.9500,          0.93,     1,       1
-rootFractionCoefficient_pervious   =  0.0010,      0.0900,          0.02,     1,       1
-infiltrationShapeFactor            =  1.0000,      4.0000,          1.75,     1,       1
-/                                                         
-                                                          
-! directSealedAreaRunoff                                  
-&directRunoff1                                            
-imperviousStorageCapacity          =  0.0000,      5.0000,           0.5,     1,       1
-/                                                         
-                                                          
-! meteoCorrectionFactor                                   
-&actualET1                                                
-minCorrectionFactorPET             =  0.7000,      1.3000,           0.9,     1,       1
-maxCorrectionFactorPET             =  0.0000,      0.2000,           0.1,     1,       1
-aspectTresholdPET                  =  160.00,      200.00,         180.0,     1,       1
-/                                                         
-                                                          
-! interflow                                               
-&interflow1                                               
-interflowStorageCapacityFactor     =  75.000,      200.00,          85.0,     1,       1
-interflowRecession_slope           =  0.0000,      10.000,           7.0,     1,       1
-fastInterflowRecession_forest      =  1.0000,      3.0000,           1.5,     1,       1
-slowInterflowRecession_Ks          =  1.0000,      30.000,          15.0,     1,       1
-exponentSlowInterflow              =  0.0500,      0.3000,         0.125,     1,       1
-/                                                         
-                                                          
-                                                          
-! percolation                                             
-&percolation1                                             
-rechargeCoefficient                =  0.0000,      50.000,          35.0,     1,       1
-rechargeFactor_karstic             = -5.0000,      5.0000,          -1.0,     1,       1
-gain_loss_GWreservoir_karstic      =  1.0000,      1.0000,           1.0,     0,       1
-/                                                         
-                                                          
-! routing                                                 
-&routing1                                                 
-muskingumTravelTime_constant       =  0.3100,      0.3500,         0.325,     1,       1
-muskingumTravelTime_riverLength    =  0.0700,      0.0800,         0.075,     1,       1
-muskingumTravelTime_riverSlope     =  1.9500,      2.1000,           2.0,     1,       1
-muskingumTravelTime_impervious     =  0.0900,      0.1100,           0.1,     1,       1
-muskingumAttenuation_riverSlope    =  0.0100,      0.5000,           0.3,     1,       1
+canopyInterceptionFactor           =  0.1500,      0.4000,     1.824E-01,     1,       1
 /
-<<<<<<< HEAD
 
 ! snow
 &snow1
@@ -175,19 +103,4 @@
 GeoParam(21,:)                     =  1.000,     1000.00,     1.057E+02,     1,       1
 GeoParam(22,:)                     =  1.000,     1000.00,     1.725E+02,     1,       1
 GeoParam(23,:)                     =  1.000,     1000.00,     1.209E+02,     1,       1
-=======
-! geological parameters (ordering according to file 'geology_classdefinition.txt')
-! this parameters are NOT REGIONALIZED yet, i.e. these are <beta> and not <gamma>
-&geoparameter
-GeoParam(1,:)                      =  1.000,      1000.00,     100.0,     1,       1
-GeoParam(2,:)                      =  1.000,      1000.00,     100.0,     1,       1
-GeoParam(3,:)                      =  1.000,      1000.00,     100.0,     1,       1
-GeoParam(4,:)                      =  1.000,      1000.00,     100.0,     1,       1
-GeoParam(5,:)                      =  1.000,      1000.00,     100.0,     1,       1
-GeoParam(6,:)                      =  1.000,      1000.00,     100.0,     1,       1
-GeoParam(7,:)                      =  1.000,      1000.00,     100.0,     1,       1
-GeoParam(8,:)                      =  1.000,      1000.00,     100.0,     1,       1
-GeoParam(9,:)                      =  1.000,      1000.00,     100.0,     1,       1
-GeoParam(10,:)                      =  1.000,      1000.00,     100.0,     1,       1
->>>>>>> 0937f119
 /